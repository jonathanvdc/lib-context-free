﻿namespace libcontextfree

open System
open System.IO
open IOHelpers

module GraphvizHandler =
    /// Defines a graphviz node's shape.
    type GraphvizShape =
        | NoneShape
        | CircleShape
        | DoubleCircleShape

    /// Defines a single node in a graphviz graph.
    /// A node consists of a label, a shape and
    /// a set of edges.
    [<ReferenceEquality>]
    type GraphvizNode = { Label : string;
                          Shape : GraphvizShape 
                          mutable Edges : GraphvizEdge list; }

    /// Defines an edge in a graphviz graph.
    /// Every edge has a target, as well
    /// as a label, which may be empty.
    /// Edges can optionally be directed.
    and GraphvizEdge = { Label : string;
                         Directed : bool;
                         Target : GraphvizNode; }
    
    /// Defines a graphviz graph as a graph name and a 
    /// list of nodes.
    type GraphvizGraph = { Name : string; 
                           Nodes : GraphvizNode list }

    /// Writes the given graph to the given text writer.
    let writeGraph (writer : TextWriter) (graph : GraphvizGraph) : unit =
        writer.WriteLine (sprintf "digraph %s {" graph.Name)

        let namedict = System.Collections.Concurrent.ConcurrentDictionary<GraphvizNode, int>()

        let indexNode node = 
            namedict.GetOrAdd(node, fun _ -> namedict.Count)

        let rec writeNode node =
            let fromIndex = indexNode node
            let shape =
                match node.Shape with
                | NoneShape -> "none"
                | CircleShape -> "circle"
                | DoubleCircleShape -> "doublecircle"

            let label = StringHelpers.htmlEscape node.Label
            writer.WriteLine (sprintf "    node%d [label=\"%s\" shape=%s];"
                                  fromIndex label shape)
            for edge in node.Edges do
                writeEdge fromIndex edge

        and writeEdge (fromIndex : int) (edge : GraphvizEdge) =
            if not(namedict.ContainsKey edge.Target) then
                writeNode edge.Target

            let toIndex = indexNode edge.Target
            let arrow = if edge.Directed then "->" else "--"
            let label = StringHelpers.htmlEscape edge.Label
            let line = sprintf "    node%d %s node%d [label=\"%s\"];"
                            fromIndex arrow toIndex label

            writer.WriteLine line

        graph.Nodes |> List.iter writeNode

        writer.WriteLine "}"
        
    /// Creates a graphviz graph from the given parse tree.
    let createParseTreeGraph (tree : ParseTree<string, string>) : GraphvizGraph =
<<<<<<< HEAD
        // Create an edge, which involves visiting its target node.
=======
        // We'll collect the visited nodes in a mutable list.
        let visitedNodes = new System.Collections.Generic.List<GraphvizNode>()
        
        // Creates an edge, which involves visiting its target node.
>>>>>>> 23fd2d66
        let rec makeEdge (target : ParseTree<string, string>) : GraphvizEdge =
            { Label = "";
              Directed = true;
              Target = visit target }

        // Visits a node, which involves creating edges for its children.
        // Resturn the constructed GraphvizNode after adding it to a list.
        and visit (node : ParseTree<string, string>) : GraphvizNode =
            let result =
                { Label = ParseTree.showTreeHead node;
                  Shape = NoneShape;
                  Edges = List.map makeEdge (ParseTree.children node) }
            
            result
                
<<<<<<< HEAD
=======
        // We visit the whole tree and throw away the resulting root GraphvizNode...
        ignore (visit tree)

        // ...since all we care about is the list of *all* visited nodes.
>>>>>>> 23fd2d66
        { Name = "PTREE"; 
          Nodes = [visit tree] }

    /// Construct a Graphviz graph from a pushdown automaton over characters.
    let createPushdownAutomatonGraph (pda : PushdownAutomaton<'Q, char, char>) : GraphvizGraph =
        match PushdownAutomaton.enumerate pda with
        | PDA(Q, Σ, Γ, δ, q0, Z0, F) ->
            // We will memoize nodes to this mutable dictionary.
            let nodeMap = new System.Collections.Generic.Dictionary<int, GraphvizNode>()
            
            // makeNode and makeEdge corecursively search the PDA depth-first, building
            // parts of a GraphvizGraph as they go along.
            let rec makeNode (q : int) : GraphvizNode =
                match nodeMap.TryGetValue(q) with
                | true, node -> node
                | false, _ ->
                    // Before creating the list of edges, add this node to the dictionary
                    // to signify that we're already working on it; otherwise, we will
                    // run into an infinite loop (makeNode -> makeEdge -> makeNode -> ...)
                    let node =
                        { Label = sprintf "q%d" q;
                          Shape = if Set.contains q F then DoubleCircleShape else CircleShape;
                          Edges = [] }
                    nodeMap.Add(q, node)

                    // Find all the arrows pointing from this q.
                    // (TODO: group edges by common (q, p) as a shorthand.)
                    node.Edges <-
                        [ for (q', a, Y), v in Map.toSeq δ do
                              if q = q' then
                                  for (p, g) in v do
                                      yield makeEdge (q, a, Y) (p, g) ]
                    node
            
            and makeEdge (q, a, Y) (p, g : char list) =
                // We want to display epsilon symbols and empty strings as ε.
                let a' = defaultArg a 'ε'
                let g' = if List.isEmpty g then "ε" else new string (List.toArray g)
                { Label = sprintf "%c, %c / %s" a' Y g';
                  Directed = true;
                  Target = makeNode p }
               
            // All of the nodes representing states in the PDA.
            let qNodes : GraphvizNode list =
                List.map makeNode (Set.toList Q)
            
            // Find the node corresponding to q0...
            let q0node : GraphvizNode =
                snd (nodeMap.TryGetValue q0)
            
            // And point a "start" arrow at it.
            let startNode : GraphvizNode =
                { Label = "start";
                  Shape = NoneShape;
                  Edges = [{ Label = ""; Directed = true; Target = q0node }] }
            
            // Together, these complete the graph.
            { Name = "PDA";
              Nodes = startNode :: qNodes }

    /// Write the parse tree to the given TextWriter in Graphviz format.
    let writeParseTreeGraph (writer : TextWriter) (tree : ParseTree<string, string>) : unit =
        writeGraph writer (createParseTreeGraph tree)

    /// Write the pushdown automaton to the given TextWriter in Graphviz format.
    let writePushdownAutomatonGraph (writer : TextWriter) (pda : PushdownAutomaton<'Q, char, char>) : unit =
        writeGraph writer (createPushdownAutomatonGraph pda)<|MERGE_RESOLUTION|>--- conflicted
+++ resolved
@@ -7,8 +7,13 @@
 module GraphvizHandler =
     /// Defines a graphviz node's shape.
     type GraphvizShape =
+        /// The "none" shape. This is named `NoShape`
+        /// to avoid conflicts and confusion with
+        /// `Option.None`.
         | NoneShape
+        /// A circular shape.
         | CircleShape
+        /// A shape that consists of two circles.
         | DoubleCircleShape
 
     /// Defines a single node in a graphviz graph.
@@ -16,7 +21,7 @@
     /// a set of edges.
     [<ReferenceEquality>]
     type GraphvizNode = { Label : string;
-                          Shape : GraphvizShape 
+                          Shape : GraphvizShape
                           mutable Edges : GraphvizEdge list; }
 
     /// Defines an edge in a graphviz graph.
@@ -26,10 +31,10 @@
     and GraphvizEdge = { Label : string;
                          Directed : bool;
                          Target : GraphvizNode; }
-    
-    /// Defines a graphviz graph as a graph name and a 
+
+    /// Defines a graphviz graph as a graph name and a
     /// list of nodes.
-    type GraphvizGraph = { Name : string; 
+    type GraphvizGraph = { Name : string;
                            Nodes : GraphvizNode list }
 
     /// Writes the given graph to the given text writer.
@@ -38,7 +43,7 @@
 
         let namedict = System.Collections.Concurrent.ConcurrentDictionary<GraphvizNode, int>()
 
-        let indexNode node = 
+        let indexNode node =
             namedict.GetOrAdd(node, fun _ -> namedict.Count)
 
         let rec writeNode node =
@@ -70,17 +75,9 @@
         graph.Nodes |> List.iter writeNode
 
         writer.WriteLine "}"
-        
+
     /// Creates a graphviz graph from the given parse tree.
     let createParseTreeGraph (tree : ParseTree<string, string>) : GraphvizGraph =
-<<<<<<< HEAD
-        // Create an edge, which involves visiting its target node.
-=======
-        // We'll collect the visited nodes in a mutable list.
-        let visitedNodes = new System.Collections.Generic.List<GraphvizNode>()
-        
-        // Creates an edge, which involves visiting its target node.
->>>>>>> 23fd2d66
         let rec makeEdge (target : ParseTree<string, string>) : GraphvizEdge =
             { Label = "";
               Directed = true;
@@ -93,17 +90,10 @@
                 { Label = ParseTree.showTreeHead node;
                   Shape = NoneShape;
                   Edges = List.map makeEdge (ParseTree.children node) }
-            
+
             result
-                
-<<<<<<< HEAD
-=======
-        // We visit the whole tree and throw away the resulting root GraphvizNode...
-        ignore (visit tree)
 
-        // ...since all we care about is the list of *all* visited nodes.
->>>>>>> 23fd2d66
-        { Name = "PTREE"; 
+        { Name = "PTREE";
           Nodes = [visit tree] }
 
     /// Construct a Graphviz graph from a pushdown automaton over characters.
@@ -112,7 +102,7 @@
         | PDA(Q, Σ, Γ, δ, q0, Z0, F) ->
             // We will memoize nodes to this mutable dictionary.
             let nodeMap = new System.Collections.Generic.Dictionary<int, GraphvizNode>()
-            
+
             // makeNode and makeEdge corecursively search the PDA depth-first, building
             // parts of a GraphvizGraph as they go along.
             let rec makeNode (q : int) : GraphvizNode =
@@ -136,7 +126,7 @@
                                   for (p, g) in v do
                                       yield makeEdge (q, a, Y) (p, g) ]
                     node
-            
+
             and makeEdge (q, a, Y) (p, g : char list) =
                 // We want to display epsilon symbols and empty strings as ε.
                 let a' = defaultArg a 'ε'
@@ -144,28 +134,28 @@
                 { Label = sprintf "%c, %c / %s" a' Y g';
                   Directed = true;
                   Target = makeNode p }
-               
+
             // All of the nodes representing states in the PDA.
             let qNodes : GraphvizNode list =
                 List.map makeNode (Set.toList Q)
-            
+
             // Find the node corresponding to q0...
             let q0node : GraphvizNode =
                 snd (nodeMap.TryGetValue q0)
-            
+
             // And point a "start" arrow at it.
             let startNode : GraphvizNode =
                 { Label = "start";
                   Shape = NoneShape;
                   Edges = [{ Label = ""; Directed = true; Target = q0node }] }
-            
+
             // Together, these complete the graph.
             { Name = "PDA";
               Nodes = startNode :: qNodes }
 
     /// Write the parse tree to the given TextWriter in Graphviz format.
     let writeParseTreeGraph (writer : TextWriter) (tree : ParseTree<string, string>) : unit =
-        writeGraph writer (createParseTreeGraph tree)
+        createParseTreeGraph tree |> writeGraph writer
 
     /// Write the pushdown automaton to the given TextWriter in Graphviz format.
     let writePushdownAutomatonGraph (writer : TextWriter) (pda : PushdownAutomaton<'Q, char, char>) : unit =
