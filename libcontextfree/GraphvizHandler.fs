--- conflicted
+++ resolved
@@ -5,55 +5,28 @@
 open IOHelpers
 
 module GraphvizHandler =
-<<<<<<< HEAD
-    /// A node in a Graphviz graph.
-=======
     /// Defines a graphviz node's shape.
     type GraphvizShape =
-        /// The "none" shape. This is named `NoShape`
-        /// to avoid conflicts and confusion with
-        /// `Option.None`.
-        | NoShape
-        /// A circular shape.
-        | Circle
-        /// A shape that consists of two circles.
-        | DoubleCircle
+        | NoneShape
+        | CircleShape
+        | DoubleCircleShape
 
     /// Defines a single node in a graphviz graph.
     /// A node consists of a label, a shape and
     /// a set of edges.
->>>>>>> d1500c3b
     [<ReferenceEquality>]
     type GraphvizNode = { Label : string;
                           Shape : GraphvizShape 
                           mutable Edges : GraphvizEdge list; }
 
-<<<<<<< HEAD
-    /// The shape of a Graphviz node.
-    and GraphvizShape =
-        | None
-        | Circle
-        | DoubleCircle
-
-    /// An edge in a Graphviz graph.
-=======
     /// Defines an edge in a graphviz graph.
     /// Every edge has a target, as well
     /// as a label, which may be empty.
     /// Edges can optionally be directed.
->>>>>>> d1500c3b
     and GraphvizEdge = { Label : string;
                          Directed : bool;
                          Target : GraphvizNode; }
     
-<<<<<<< HEAD
-    /// A representation of a Graphviz graph.
-    type GraphvizGraph = GraphvizNode list
-
-    /// Writes a GraphvizGraph to a TextWrite in the .dot format.
-    let writeGraph (writer : TextWriter) (graph : GraphvizGraph) : unit =
-        writer.WriteLine "digraph {"
-=======
     /// Defines a graphviz graph as a graph name and a 
     /// list of nodes.
     type GraphvizGraph = { Name : string; 
@@ -62,7 +35,6 @@
     /// Writes the given graph to the given text writer.
     let writeGraph (writer : TextWriter) (graph : GraphvizGraph) : unit =
         writer.WriteLine (sprintf "digraph %s {" graph.Name)
->>>>>>> d1500c3b
         
         let nodeNames : (int * GraphvizNode) list =
             List.mapi (fun i n -> (i, n)) graph.Nodes
@@ -70,9 +42,9 @@
         for fromIndex, node in nodeNames do
             let shape =
                 match node.Shape with
-                | NoShape -> "none"
-                | Circle -> "circle"
-                | DoubleCircle -> "doublecircle"
+                | NoneShape -> "none"
+                | CircleShape -> "circle"
+                | DoubleCircleShape -> "doublecircle"
 
             let label = StringHelpers.htmlEscape node.Label
             writer.WriteLine (sprintf "    node%d [label=\"%s\" shape=%s];"
@@ -91,13 +63,8 @@
 
         writer.WriteLine "}"
         
-<<<<<<< HEAD
-    /// Constructs a Graphviz graph from a parse tree.
-    let parseTreeGraph (tree : ParseTree<string, string>) : GraphvizGraph =
-=======
     /// Creates a graphviz graph from the given parse tree.
     let createParseTreeGraph (tree : ParseTree<string, string>) : GraphvizGraph =
->>>>>>> d1500c3b
         // We'll collect the visited nodes in a mutable list.
         let visitedNodes = new System.Collections.Generic.List<GraphvizNode>()
         
@@ -112,7 +79,7 @@
         and visit (node : ParseTree<string, string>) : GraphvizNode =
             let result =
                 { Label = ParseTree.showTreeHead node;
-                  Shape = NoShape;
+                  Shape = NoneShape;
                   Edges = List.map makeEdge (ParseTree.children node) }
             
             visitedNodes.Add result
@@ -120,13 +87,13 @@
                 
         // We visit the whole tree and throw away the resulting root GraphvizNode...
         ignore (visit tree)
-<<<<<<< HEAD
 
         // ...since all we care about is the list of *all* visited nodes.
-        List.ofSeq visitedNodes
+        { Name = "PTREE"; 
+          Nodes = List.ofSeq visitedNodes }
 
     /// Construct a Graphviz graph from a pushdown automaton over characters.
-    let pushdownAutomatonGraph (pda : PushdownAutomaton<'Q, char, char>) : GraphvizGraph =
+    let createPushdownAutomatonGraph (pda : PushdownAutomaton<'Q, char, char>) : GraphvizGraph =
         match PushdownAutomaton.enumerate pda with
         | PDA(Q, Σ, Γ, δ, q0, Z0, F) ->
             // We will memoize nodes to this mutable dictionary.
@@ -143,7 +110,7 @@
                     // run into an infinite loop (makeNode -> makeEdge -> makeNode -> ...)
                     let node =
                         { Label = sprintf "q%d" q;
-                          Shape = if Set.contains q F then DoubleCircle else Circle;
+                          Shape = if Set.contains q F then DoubleCircleShape else CircleShape;
                           Edges = [] }
                     nodeMap.Add(q, node)
 
@@ -175,24 +142,17 @@
             // And point a "start" arrow at it.
             let startNode : GraphvizNode =
                 { Label = "start";
-                  Shape = None;
+                  Shape = NoneShape;
                   Edges = [{ Label = ""; Directed = true; Target = q0node }] }
             
             // Together, these complete the graph.
-            startNode :: qNodes
+            { Name = "PDA";
+              Nodes = startNode :: qNodes }
 
     /// Write the parse tree to the given TextWriter in Graphviz format.
     let writeParseTreeGraph (writer : TextWriter) (tree : ParseTree<string, string>) : unit =
-        writeGraph writer (parseTreeGraph tree)
+        writeGraph writer (createParseTreeGraph tree)
 
     /// Write the pushdown automaton to the given TextWriter in Graphviz format.
     let writePushdownAutomatonGraph (writer : TextWriter) (pda : PushdownAutomaton<'Q, char, char>) : unit =
-        writeGraph writer (pushdownAutomatonGraph pda)
-=======
-        { Name = "PTREE"; 
-          Nodes = List.ofSeq visitedNodes }
-
-    /// Creates a parse tree graph and writes it to the given writer.
-    let writeParseTreeGraph (writer : TextWriter) (tree : ParseTree<string, string>) : unit =
-        createParseTreeGraph tree |> writeGraph writer
->>>>>>> d1500c3b
+        writeGraph writer (createPushdownAutomatonGraph pda)