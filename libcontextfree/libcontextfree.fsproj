--- conflicted
+++ resolved
@@ -61,13 +61,10 @@
     <Compile Include="ContextFreeGrammar.fs" />
     <Compile Include="ChomskyNormalForm.fs" />
     <Compile Include="PushDownAutomaton.fs" />
-<<<<<<< HEAD
     <Compile Include="CYKParser.fs" />
-=======
     <Compile Include="EarleyParser.fs" />
     <Compile Include="LLParser.fs" />
     <Compile Include="LRParser.fs" />
->>>>>>> c42361fe
     <Compile Include="IOHelpers.fs" />
     <Compile Include="TreeHandler.fs" />
     <Compile Include="GraphvizHandler.fs" />
