﻿namespace libcontextfree

/// Defines a parse tree type, based on a nonterminal and a terminal type.
type ParseTree<'nt, 't> =
    /// Defines a terminal leaf, which is a type of parse tree that 
    /// contains only a single terminal.
    | TerminalLeaf of 't
    /// Defines a production rule node, which is identified by a nonterminal and a 
    /// list of child nodes.
    | ProductionNode of 'nt * ParseTree<'nt, 't> list

module ParseTreeHelpers =
    /// Computes the yield of a parse tree, which is a list of terminals.
    let rec treeYield (tree : ParseTree<'nt, 't>) : 't list =
        match tree with
<<<<<<< HEAD
        | TerminalLeaf t -> [t]
        | ProductionNode(_, children) -> 
=======
        | TerminalLeaf x        -> 
            // The yield of a terminal is the terminal itself.
            [x]
        | ProductionNode(_, xs) -> 
>>>>>>> a1214202
            // The yield of a production rule node is the concatenation of
            // its children's yields.
            children |> List.collect treeYield

    /// Gets a parse tree's "head", i.e. the terminal or nonterminal
    /// in the root node.
    let treeHead (tree : ParseTree<'nt, 't>) : Symbol<'nt, 't> =
        match tree with
<<<<<<< HEAD
        | TerminalLeaf t -> Terminal t
        | ProductionNode(nt, _) -> Nonterminal nt
=======
        | TerminalLeaf x       ->
            // The head of a terminal leaf is the terminal itself.
            Right x
        | ProductionNode(x, _) -> 
            // The head of a production rule node is the associated nonterminal.
            Left x
>>>>>>> a1214202

    /// Performs a single derivation: a single nonterminal node (selected from the node list by the `splitAt` function)
    /// is replaced by its children.
    let derive splitAt (nodes : ParseTree<'nt, 't> list) : ParseTree<'nt, 't> list option =
        // `getProductionNodeChildren` is a local helper function that extracts
        // node children from production rule nodes.
        let getProductionNodeChildren (node : ParseTree<'nt, 't>) =
            // Checks if this node is a production rule node.
            // If so, return its items. Otherwise, return None.
            match node with
            | ProductionNode(_, items) -> Some(items)
            | _                        -> None

        // Try to split the list of input nodes at a production node.
        match splitAt getProductionNodeChildren nodes with
        | None -> 
            // Couldn't find a production node. 
            // Derivation cannot be performed.
            None
        | Some(preElements, children, postElements) ->
            // A production node was found, the list was split.
            // Performing a derivation on a parse tree is 
            // equivalent to replacing a production rule node
            // by its children.
            Some(List.concat [preElements; children; postElements])

    /// Creates a list of node lists that is obtained by starting
    /// with a single node list, and then deriving one nonterminal
    /// at a time until only a list of terminal/epsilon leaves remain. 
    /// Said nonterminal is selected by the given split-at function.
    /// The input node list is not included in the result list.
    let rec derivation splitAt (nodes : ParseTree<'nt, 't> list) : ParseTree<'nt, 't> list list =
        match derive splitAt nodes with
        | None   -> []
        | Some x -> x :: derivation splitAt x

    /// Gets the given tree's entire derivation 
    /// sequence, including the input tree itself. 
    /// Nonterminal nodes are replaced by the given split-at function.
    let derivationSequence splitAt (tree : ParseTree<'nt, 't>) : ParseTree<'nt, 't> list list =
        // The derivation sequence for this parse tree is obtained, 
        // and the parse tree is explicitly prepended.
        [tree] :: derivation splitAt [tree] 

    /// Gets the set of production rules that are used in this parse tree.
    let rec productionRules (tree : ParseTree<'nt, 't>) : ProductionRule<'nt, 't> Set =
        match tree with
        | TerminalLeaf _ -> Set.empty
<<<<<<< HEAD
        | ProductionNode(head, children) -> 
            let body = children |> List.map treeHead
=======
        | ProductionNode(head, items) -> 
            let body = items |> List.map treeHead
>>>>>>> a1214202
            let rule = ProductionRule(head, body)
            let childRules = children |> List.map productionRules
            Set.add rule (Set.unionMany childRules)

    /// Gets a string representation for a parse tree's "head", 
    /// i.e. the terminal or nonterminal in the root node.
    let showTreeHead<'nt, 't> : ParseTree<'nt, 't> -> string = 
        treeHead >> string

    /// Get a string representation for the yield of a parse tree.
<<<<<<< HEAD
    let showTreeYield<'nt, 't> : ParseTree<'nt, 't> -> string = 
        treeYield >> string
=======
    let showTreeYield<'a, 'b> : ParseTree<'a, 'b> -> string = 
        treeYield >> Seq.map (fun x -> x.ToString()) 
                  >> Seq.fold (+) ""
>>>>>>> a1214202

    /// Gets a string representation for the given tree's entire derivation 
    /// sequence, including the input tree itself. 
    /// Nonterminal nodes are replaced by the given split-at function.
    let showDerivationSequence splitAt (tree : ParseTree<'nt, 't>) : string =
        // First, every step in the derivation sequence is converted to the
        // concatenation of its trees' head strings.
        // Then, the results of that operation are joined with the " => " separator.
        derivationSequence splitAt tree |> List.map (List.map showTreeHead >> List.fold (+) "")
                                        |> String.concat " => "

    /// Gets a string representation for the given tree's entire leftmost derivation 
    /// sequence, including the input tree itself. 
    let showLeftmostDerivationSequence<'nt, 't> : ParseTree<'nt, 't> -> string = 
        showDerivationSequence ListHelpers.splitAtFirst

    /// Gets a string representation for the given tree's entire rightmost derivation 
    /// sequence, including the input tree itself. 
    let showRightmostDerivationSequence<'nt, 't> : ParseTree<'nt, 't> -> string = 
        showDerivationSequence ListHelpers.splitAtLast

    /// Gets a string representation of the set of production rules that are used in this parse tree.
    let showProductionRules (tree : ParseTree<'nt, 't>) : string =
        productionRules tree |> Seq.mapi (fun index item -> (string index) + ". " + (string item))
                             |> String.concat (System.Environment.NewLine)<|MERGE_RESOLUTION|>--- conflicted
+++ resolved
@@ -13,15 +13,8 @@
     /// Computes the yield of a parse tree, which is a list of terminals.
     let rec treeYield (tree : ParseTree<'nt, 't>) : 't list =
         match tree with
-<<<<<<< HEAD
         | TerminalLeaf t -> [t]
         | ProductionNode(_, children) -> 
-=======
-        | TerminalLeaf x        -> 
-            // The yield of a terminal is the terminal itself.
-            [x]
-        | ProductionNode(_, xs) -> 
->>>>>>> a1214202
             // The yield of a production rule node is the concatenation of
             // its children's yields.
             children |> List.collect treeYield
@@ -30,17 +23,8 @@
     /// in the root node.
     let treeHead (tree : ParseTree<'nt, 't>) : Symbol<'nt, 't> =
         match tree with
-<<<<<<< HEAD
         | TerminalLeaf t -> Terminal t
         | ProductionNode(nt, _) -> Nonterminal nt
-=======
-        | TerminalLeaf x       ->
-            // The head of a terminal leaf is the terminal itself.
-            Right x
-        | ProductionNode(x, _) -> 
-            // The head of a production rule node is the associated nonterminal.
-            Left x
->>>>>>> a1214202
 
     /// Performs a single derivation: a single nonterminal node (selected from the node list by the `splitAt` function)
     /// is replaced by its children.
@@ -89,13 +73,10 @@
     let rec productionRules (tree : ParseTree<'nt, 't>) : ProductionRule<'nt, 't> Set =
         match tree with
         | TerminalLeaf _ -> Set.empty
-<<<<<<< HEAD
         | ProductionNode(head, children) -> 
             let body = children |> List.map treeHead
-=======
         | ProductionNode(head, items) -> 
             let body = items |> List.map treeHead
->>>>>>> a1214202
             let rule = ProductionRule(head, body)
             let childRules = children |> List.map productionRules
             Set.add rule (Set.unionMany childRules)
@@ -106,14 +87,9 @@
         treeHead >> string
 
     /// Get a string representation for the yield of a parse tree.
-<<<<<<< HEAD
-    let showTreeYield<'nt, 't> : ParseTree<'nt, 't> -> string = 
-        treeYield >> string
-=======
     let showTreeYield<'a, 'b> : ParseTree<'a, 'b> -> string = 
         treeYield >> Seq.map (fun x -> x.ToString()) 
                   >> Seq.fold (+) ""
->>>>>>> a1214202
 
     /// Gets a string representation for the given tree's entire derivation 
     /// sequence, including the input tree itself. 
